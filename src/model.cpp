--- conflicted
+++ resolved
@@ -1,8 +1,5 @@
 #include "../include/model.hpp"
 
-<<<<<<< HEAD
-void copy_large_tensor_streaming(__hip_bfloat16** d_ptr, float* h_ptr, size_t total_size,
-=======
 #include "../include/pp_manager.hpp"
 
 void copy_transformer_to_device_hybrid_single(OssTransformer* t_fp32, OssTransformerHybrid* t_d);
@@ -32,8 +29,7 @@
     return can != 0;
 }
 
-void copy_large_tensor_streaming(__half** d_ptr, float* h_ptr, size_t total_size,
->>>>>>> 7b19f91a
+void copy_large_tensor_streaming(__hip_bfloat16** d_ptr, float* h_ptr, size_t total_size,
                                  const char* tensor_name) {
     const size_t chunk_size = 512 * 1024 * 1024;
 
@@ -86,10 +82,6 @@
     }
 }
 
-<<<<<<< HEAD
-// ! Hybrid precision (BF16 weights + FP32 activations)
-void copy_transformer_to_device(OssTransformer* t_fp32, OssTransformerHybrid* t_d) {
-=======
 static void copy_transformer_to_device_hybrid_pp(OssTransformer* t_fp32, OssTransformerHybrid* t_d,
                                                  int l_start, int l_end, bool has_embed,
                                                  bool has_out) {
@@ -402,97 +394,7 @@
     t_root->config = t_host->config;
 }
 
-void free_transformer_on_device_hybrid_single(OssTransformerHybrid* t_d) {
-    printf("\033[1;92m==================================================================\033["
-           "0m\n\033[1;92m♻️  FREE GPU MEMORY...\033[0m\n");
-
-    // Free FP16 weights
-    CHECK_HIP(hipFree(t_d->weights.token_embedding_table));
-    CHECK_HIP(hipFree(t_d->weights.rms_attn_w));
-    CHECK_HIP(hipFree(t_d->weights.rms_ffn_w));
-    CHECK_HIP(hipFree(t_d->weights.w_qkv));
-    CHECK_HIP(hipFree(t_d->weights.w_o));
-    CHECK_HIP(hipFree(t_d->weights.b_qkv));
-    CHECK_HIP(hipFree(t_d->weights.b_o));
-    CHECK_HIP(hipFree(t_d->weights.attn_sinks));
-    CHECK_HIP(hipFree(t_d->weights.w_router));
-    CHECK_HIP(hipFree(t_d->weights.b_router));
-    CHECK_HIP(hipFree(t_d->weights.w_mlp1));
-    CHECK_HIP(hipFree(t_d->weights.w_mlp2));
-    CHECK_HIP(hipFree(t_d->weights.b_mlp1));
-    CHECK_HIP(hipFree(t_d->weights.b_mlp2));
-    CHECK_HIP(hipFree(t_d->weights.rms_out_w));
-    CHECK_HIP(hipFree(t_d->weights.out));
-
-    // Free FP32 state buffers
-    CHECK_HIP(hipFree(t_d->state.x));
-    CHECK_HIP(hipFree(t_d->state.t));
-    CHECK_HIP(hipFree(t_d->state.tb));
-    CHECK_HIP(hipFree(t_d->state.tb2));
-    CHECK_HIP(hipFree(t_d->state.router_score));
-    CHECK_HIP(hipFree(t_d->state.topk_v));
-    CHECK_HIP(hipFree(t_d->state.topk_i));
-    CHECK_HIP(hipFree(t_d->state.mlp1_out));
-    CHECK_HIP(hipFree(t_d->state.gate));
-    CHECK_HIP(hipFree(t_d->state.up));
-    CHECK_HIP(hipFree(t_d->state.gate_up));
-    CHECK_HIP(hipFree(t_d->state.e_agg));
-    CHECK_HIP(hipFree(t_d->state.qkv));
-    CHECK_HIP(hipFree(t_d->state.q));
-    CHECK_HIP(hipFree(t_d->state.att));
-    CHECK_HIP(hipFree(t_d->state.logits));
-    CHECK_HIP(hipFree(t_d->state.key_cache));
-    CHECK_HIP(hipFree(t_d->state.value_cache));
-    CHECK_HIP(hipFree(t_d->state.mask));
-    CHECK_HIP(hipFree(t_d->state.d_batch_indices));
-    CHECK_HIP(hipFree(t_d->state.d_tokens));
-    CHECK_HIP(hipFree(t_d->state.d_pos_per_token));
-    CHECK_HIP(hipFree(t_d->state.cos_vals));
-    CHECK_HIP(hipFree(t_d->state.sin_vals));
-
-    CHECK_HIP(hipFree(t_d->state.assign_expert));
-    CHECK_HIP(hipFree(t_d->state.assign_token));
-    CHECK_HIP(hipFree(t_d->state.assign_weight));
-    CHECK_HIP(hipFree(t_d->state.expert_counts));
-    CHECK_HIP(hipFree(t_d->state.expert_offsets));
-    CHECK_HIP(hipFree(t_d->state.tokens_flat));
-    CHECK_HIP(hipFree(t_d->state.weights_flat));
-    CHECK_HIP(hipFree(t_d->state.x_by_expert));
-    CHECK_HIP(hipFree(t_d->state.mlp1_by_expert));
-    CHECK_HIP(hipFree(t_d->state.gate_by_expert));
-    CHECK_HIP(hipFree(t_d->state.up_by_expert));
-    CHECK_HIP(hipFree(t_d->state.y_by_expert));
-
-    size_t free_mem, total_mem;
-    CHECK_HIP(hipMemGetInfo(&free_mem, &total_mem));
-    printf("GPU memory freed: %.1f GB free / %.1f GB total\n",
-           free_mem / (1024.0 * 1024.0 * 1024.0), total_mem / (1024.0 * 1024.0 * 1024.0));
-}
-
-void free_transformer_on_device_hybrid(OssTransformerHybrid* t_root) {
-    if (!t_root)
-        return;
-    if (t_root->pp == nullptr) {
-        free_transformer_on_device_hybrid_single(t_root);
-        return;
-    }
-    // PP free
-    PPManager* mgr = t_root->pp;
-    for (auto& s : mgr->shards) {
-        CHECK_HIP(hipSetDevice(s.device_id));
-        free_transformer_on_device_hybrid_single(
-            s.shard); // this calls single-GPU path of the shard
-        std::free(s.shard);
-    }
-    if (mgr->host_bounce)
-        CHECK_HIP(hipHostFree(mgr->host_bounce));
-    delete mgr;
-    t_root->pp = nullptr;
-    std::memset(t_root, 0, sizeof(*t_root));
-}
-
 void copy_transformer_to_device_hybrid_single(OssTransformer* t_fp32, OssTransformerHybrid* t_d) {
->>>>>>> 7b19f91a
     memcpy(&t_d->config, &t_fp32->config, sizeof(OssConfig));
 
     OssConfig* conf = &t_fp32->config;
@@ -631,7 +533,6 @@
         hipMalloc(&t_d->state.up_by_expert, (size_t)BK_max * intermediate_dim * sizeof(float)));
     CHECK_HIP(hipMalloc(&t_d->state.y_by_expert, (size_t)BK_max * hidden_dim * sizeof(float)));
 
-<<<<<<< HEAD
     int max_chunks = (seq_len + 127) / 128; // Assuming 128 is min chunk size
     size_t fa_O_size = (size_t)batch_size * n_attn_heads * max_chunks * head_dim * sizeof(float);
     size_t fa_ml_size = (size_t)batch_size * n_attn_heads * max_chunks * sizeof(float);
@@ -640,10 +541,6 @@
     CHECK_HIP(hipMalloc(&t_d->state.fa_partial_m, fa_ml_size));
     CHECK_HIP(hipMalloc(&t_d->state.fa_partial_l, fa_ml_size));
 
-    printf("Converting and transferring weights...\n");
-=======
-    // printf("Converting and transferring weights...\n");
->>>>>>> 7b19f91a
 
     // ! Stream conversion and transfer for weights (FP32 -> FP16)
     copy_large_tensor_streaming(&t_d->weights.token_embedding_table, weights->token_embedding_table,
@@ -754,10 +651,9 @@
     size_t used_mem = total_mem - free_mem;
     printf("✅ Hybrid precision model loaded: %.1f GB allocated\n",
            used_mem / (1024.0 * 1024.0 * 1024.0));
-<<<<<<< HEAD
 }
 
-void free_transformer_on_device(OssTransformerHybrid* t_d) {
+void free_transformer_on_device_single(OssTransformerHybrid* t_d) {
     printf("\033[1;92m==================================================================\033["
            "0m\n\033[1;92m♻️  FREE GPU MEMORY...\033[0m\n");
 
@@ -825,6 +721,26 @@
     CHECK_HIP(hipMemGetInfo(&free_mem, &total_mem));
     printf("GPU memory: %.1f GB free / %.1f GB total\n", free_mem / (1024.0 * 1024.0 * 1024.0),
            total_mem / (1024.0 * 1024.0 * 1024.0));
-=======
->>>>>>> 7b19f91a
+}
+
+void free_transformer_on_device_hybrid(OssTransformerHybrid* t_root) {
+    if (!t_root)
+        return;
+    if (t_root->pp == nullptr) {
+        free_transformer_on_device_hybrid_single(t_root);
+        return;
+    }
+    // PP free
+    PPManager* mgr = t_root->pp;
+    for (auto& s : mgr->shards) {
+        CHECK_HIP(hipSetDevice(s.device_id));
+        free_transformer_on_device_hybrid_single(
+            s.shard); // this calls single-GPU path of the shard
+        std::free(s.shard);
+    }
+    if (mgr->host_bounce)
+        CHECK_HIP(hipHostFree(mgr->host_bounce));
+    delete mgr;
+    t_root->pp = nullptr;
+    std::memset(t_root, 0, sizeof(*t_root));
 }