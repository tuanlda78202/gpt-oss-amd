#define GETP_SKIP_TYPEDEFS
#include "../../include/tokenizer.hpp"
#include "../forward_120b.cpp"
#include "../model_120b.cpp"
#include "../sampler.cpp"
#include "eval.cpp"

#include <cstdio>
#include <cstdlib>
#include <cstring>
#include <mutex>
#include <omp.h>
#include <stdbool.h>

#ifndef GETP_RUN
#define GETP_RUN

static OssTransformerHybrid** g_all_models = nullptr;   // per-GPU transformer instances
static OssExpertShard* g_expert_shards = nullptr;       // expert shards shared across DP
static OssExpertParallelGroup* g_dp_groups = nullptr;   // data-parallel groups
thread_local OssExpertParallelGroup* t_group = nullptr; // thread-local group handle
thread_local OssTransformerHybrid* t_d = nullptr;       // primary shard for this thread

static int g_dp_world_size = 1;
static int g_ep_size = 1;
static int g_active_devices = 0;

void warm_up(Transformer* transformer, Tokenizer* tokenizer, int batch_size, int use_kv16) {
    OssTransformer* transformer_oss = (OssTransformer*)transformer;
    transformer_oss->config.batch_size = batch_size;

    int available_devices = 0;
    CHECK_HIP(hipGetDeviceCount(&available_devices));

    // const char* dp_env = getenv("GETP_DP");
    // const char* ep_env = getenv("GETP_EP");
    // int requested_dp = dp_env ? atoi(dp_env) : 1;
    // int requested_ep = ep_env ? atoi(ep_env) : 1;
    int requested_dp = 8;
    int requested_ep = 8;
    if (requested_dp <= 0)
        requested_dp = 1;
    if (requested_ep <= 0)
        requested_ep = 1;

    if (requested_ep > available_devices)
        requested_ep = available_devices;
    g_ep_size = requested_ep;
    g_dp_world_size = (requested_dp > available_devices) ? available_devices : requested_dp;
    int required_devices = std::max(g_dp_world_size, g_ep_size);
    if (required_devices > available_devices) {
        fprintf(stderr, "Requested DP=%d/EP=%d requires %d GPUs but only %d available\n",
                g_dp_world_size, g_ep_size, required_devices, available_devices);
        exit(EXIT_FAILURE);
    }

    printf("\n[Parallel Config] dp=%d, ep=%d, devices=%d (available=%d), batch_size=%d\n",
           g_dp_world_size, g_ep_size, required_devices, available_devices, batch_size);

    g_all_models = (OssTransformerHybrid**)malloc(sizeof(OssTransformerHybrid*) * required_devices);
    if (!g_all_models) {
        fprintf(stderr, "malloc g_all_models failed\n");
        exit(EXIT_FAILURE);
    }
    g_dp_groups = (OssExpertParallelGroup*)malloc(sizeof(OssExpertParallelGroup) * g_dp_world_size);
    if (!g_dp_groups) {
        fprintf(stderr, "malloc g_dp_groups failed\n");
        exit(EXIT_FAILURE);
    }

    // Enable peer access between all participating devices when possible
    for (int src = 0; src < required_devices; ++src) {
        CHECK_HIP(hipSetDevice(src));
        for (int dst = 0; dst < required_devices; ++dst) {
            if (src == dst)
                continue;
            int can_access = 0;
            CHECK_HIP(hipDeviceCanAccessPeer(&can_access, src, dst));
            if (can_access) {
                hipError_t perr = hipDeviceEnablePeerAccess(dst, 0);
                if (perr != hipSuccess && perr != hipErrorPeerAccessAlreadyEnabled) {
                    fprintf(stderr, "hipDeviceEnablePeerAccess(%d,%d) failed: %s\n", src, dst,
                            hipGetErrorString(perr));
                    exit(EXIT_FAILURE);
                }
            }
        }
    }

#pragma omp parallel for num_threads(required_devices) schedule(static)
    for (int idx = 0; idx < required_devices; ++idx) {
        int device_id = idx;
        int dp_rank = (idx < g_dp_world_size) ? idx : -1;
        int ep_rank = (idx < g_ep_size) ? idx : -1;

        CHECK_HIP(hipSetDevice(device_id));

        g_all_models[idx] = (OssTransformerHybrid*)malloc(sizeof(OssTransformerHybrid));
        if (!g_all_models[idx]) {
            fprintf(stderr, "malloc model for device %d failed\n", device_id);
            exit(EXIT_FAILURE);
        }

<<<<<<< HEAD
        copy_transformer_to_device(transformer_oss, g_models[g], use_kv16);
=======
        copy_transformer_to_device_hybrid(transformer_oss, g_all_models[idx], device_id, dp_rank,
                                          g_ep_size, ep_rank);
>>>>>>> b3144516

        size_t free_mem, total_mem;
        CHECK_HIP(hipMemGetInfo(&free_mem, &total_mem));
#pragma omp critical
        {
            printf("\n--- HYBRID WARM-UP COMPLETE (device %d | dp=%d ep=%d) ---\n", device_id,
                   dp_rank, ep_rank);
            printf("GPU Memory Status: Total %.2f GB, Used %.2f GB, Free %.2f GB\n",
                   total_mem / (1024.0 * 1024.0 * 1024.0),
                   (total_mem - free_mem) / (1024.0 * 1024.0 * 1024.0),
                   free_mem / (1024.0 * 1024.0 * 1024.0));
            printf("-----------------------------------------------\n");
        }
    }

    g_active_devices = required_devices;

    if (g_ep_size > 0) {
        g_expert_shards = (OssExpertShard*)malloc(sizeof(OssExpertShard) * g_ep_size);
        if (!g_expert_shards) {
            fprintf(stderr, "malloc expert shards failed\n");
            exit(EXIT_FAILURE);
        }
        for (int ep = 0; ep < g_ep_size; ++ep) {
            g_expert_shards[ep].model = g_all_models[ep];
            g_expert_shards[ep].device_id = ep;
            g_expert_shards[ep].workspace.x_by_expert = nullptr;
            g_expert_shards[ep].workspace.mlp1_by_expert = nullptr;
            g_expert_shards[ep].workspace.gate_by_expert = nullptr;
            g_expert_shards[ep].workspace.y_by_expert = nullptr;
            g_expert_shards[ep].workspace.capacity_tokens = 0;
            g_expert_shards[ep].mutex_handle = new std::mutex();
        }
    }

    for (int dp = 0; dp < g_dp_world_size; ++dp) {
        g_dp_groups[dp].dp_rank = dp;
        g_dp_groups[dp].ep_size = g_ep_size;
        g_dp_groups[dp].primary_shard_index = (dp < g_ep_size) ? dp : -1;
        if (g_ep_size > 0) {
            g_dp_groups[dp].shards = (OssExpertShard**)malloc(sizeof(OssExpertShard*) * g_ep_size);
            if (!g_dp_groups[dp].shards) {
                fprintf(stderr, "malloc shards pointers for dp=%d failed\n", dp);
                exit(EXIT_FAILURE);
            }
            for (int ep = 0; ep < g_ep_size; ++ep) {
                g_dp_groups[dp].shards[ep] = &g_expert_shards[ep];
            }
        } else {
            g_dp_groups[dp].shards = nullptr;
        }
    }

    omp_set_num_threads(g_dp_world_size);

    reset_batch_timings();
}

void finish(Transformer* transformer, Tokenizer* tokenizer) {
    print_batch_timing_summary();

<<<<<<< HEAD
    if (g_models) {
#pragma omp parallel for num_threads(num_gpus) schedule(static)
        for (int g = 0; g < num_gpus; ++g) {
            CHECK_HIP(hipSetDevice(g));
            if (g_models[g]) {
                free_transformer_on_device(g_models[g]);
                free(g_models[g]);
=======
    if (g_dp_groups) {
        for (int dp = 0; dp < g_dp_world_size; ++dp) {
            if (g_dp_groups[dp].shards) {
                free(g_dp_groups[dp].shards);
                g_dp_groups[dp].shards = nullptr;
>>>>>>> b3144516
            }
        }
        free(g_dp_groups);
        g_dp_groups = nullptr;
    }

    if (g_expert_shards) {
        for (int ep = 0; ep < g_ep_size; ++ep) {
            OssExpertShard* shard = &g_expert_shards[ep];
            CHECK_HIP(hipSetDevice(shard->device_id));
            if (shard->workspace.x_by_expert)
                CHECK_HIP(hipFree(shard->workspace.x_by_expert));
            if (shard->workspace.mlp1_by_expert)
                CHECK_HIP(hipFree(shard->workspace.mlp1_by_expert));
            if (shard->workspace.gate_by_expert)
                CHECK_HIP(hipFree(shard->workspace.gate_by_expert));
            if (shard->workspace.y_by_expert)
                CHECK_HIP(hipFree(shard->workspace.y_by_expert));
            delete reinterpret_cast<std::mutex*>(shard->mutex_handle);
            shard->mutex_handle = nullptr;
        }
        free(g_expert_shards);
        g_expert_shards = nullptr;
    }

    if (g_all_models) {
#pragma omp parallel for schedule(static)
        for (int idx = 0; idx < g_active_devices; ++idx) {
            CHECK_HIP(hipSetDevice(idx));
            if (g_all_models[idx]) {
                free_transformer_on_device_hybrid(g_all_models[idx]);
                free(g_all_models[idx]);
            }
        }
        free(g_all_models);
        g_all_models = nullptr;
    }

    g_active_devices = 0;

    size_t free_mem, total_mem;
    CHECK_HIP(hipMemGetInfo(&free_mem, &total_mem));
    size_t used_mem = total_mem - free_mem;
    printf("\n--- HYBRID FINISH COMPLETE ---\n");
    printf("GPU Memory Status:\n");
    printf("  Total: %.2f GB\n", total_mem / (1024.0 * 1024.0 * 1024.0));
    printf("  Used: %.2f GB\n", used_mem / (1024.0 * 1024.0 * 1024.0));
    printf("  Free: %.2f GB\n", free_mem / (1024.0 * 1024.0 * 1024.0));
    printf("-------------------------------\n");
}

void clear_lines(int num_lines) {
    for (int i = 0; i < num_lines; i++) {
        printf("\033[A\033[K");
    }
    fflush(stdout);
}

void progress_bar(int batch_size, int* tokens_generated, int* max_tokens, bool* finished) {
    const char* GREEN = "\033[32m";
    const char* BLUE = "\033[34m";
    const char* YELLOW = "\033[33m";
    const char* RED = "\033[31m";
    const char* RESET = "\033[0m";
    const char* BOLD = "\033[1m";

    for (int i = 0; i < batch_size; i++) {
        if (finished[i]) {
            printf("%s#%-2d %s●●●●●●●●●●●●●●●● %s✓ Done%s\n", BOLD, i + 1, GREEN, GREEN, RESET);
        } else {
            int progress = (max_tokens[i] > 0) ? (tokens_generated[i] * 16 / max_tokens[i]) : 0;
            if (progress > 16)
                progress = 16;

            printf("%s#%-2d %s", BOLD, i + 1, RESET);

            const char* progress_color;
            if (progress <= 4) {
                progress_color = RED;
            } else if (progress <= 8) {
                progress_color = YELLOW;
            } else if (progress <= 12) {
                progress_color = BLUE;
            } else {
                progress_color = GREEN;
            }

            for (int j = 0; j < 16; j++) {
                if (j < progress) {
                    printf("%s●%s", progress_color, RESET);
                } else {
                    printf("○");
                }
            }
            printf(" %s(%d/%d)%s\n", progress_color, tokens_generated[i], max_tokens[i], RESET);
        }
    }
    fflush(stdout);
}

long long generate(Transformer* transformer, Tokenizer* tokenizer, Sampler* sampler,
                   const char** input_seqs, int** output_tokens_batch, int batch_size, int steps) {
    OssSampler* sampler_oss = (OssSampler*)sampler;
    long long total_tokens_out = 0;

    if (!t_group || !t_d) {
        fprintf(stderr, "Thread-local expert parallel context not initialized\n");
        exit(EXIT_FAILURE);
    }

    // Encode all prompts in the batch
    int** prompt_tokens = (int**)malloc(batch_size * sizeof(int*));
    int* num_prompt_tokens = (int*)malloc(batch_size * sizeof(int));
    int max_prompt_len = 0;

    for (int b = 0; b < batch_size; b++) {
        const char* input_seq = input_seqs[b] ? input_seqs[b] : "";
        prompt_tokens[b] = (int*)malloc((strlen(input_seq) + 3) * sizeof(int));
        encode(tokenizer, input_seq, -1, -1, prompt_tokens[b], &num_prompt_tokens[b],
               t_d->config.initial_context_length);
        if (num_prompt_tokens[b] < 1) {
            fprintf(stderr, "Error: expected at least 1 prompt token for batch element %d\n", b);
            exit(EXIT_FAILURE);
        }
        max_prompt_len =
            (num_prompt_tokens[b] > max_prompt_len) ? num_prompt_tokens[b] : max_prompt_len;
    }

    // Batch processing variables
    int* current_tokens = (int*)malloc(batch_size * sizeof(int)); // Current token for each sequence
    int* pos = (int*)malloc(batch_size * sizeof(int));            // Position for each sequence
    bool* finished = (bool*)malloc(batch_size * sizeof(bool)); // Whether each sequence is finished
    int active_sequences = batch_size;

    // Initialize batch state
    for (int b = 0; b < batch_size; b++) {
        current_tokens[b] = prompt_tokens[b][0];
        pos[b] = 0;
        finished[b] = false;
    }

    for (int b = 0; b < batch_size; b++) {
        printf("#%d: ", b + 1);
        const char* first_piece = decode_piece(tokenizer, 200006, current_tokens[b]);
        safe_printf(first_piece);
        printf(" | ");
    }
    printf("\n");
    fflush(stdout);

    // Main generation loop
    int* tokens_generated = (int*)calloc(batch_size, sizeof(int));
    int* max_generation_tokens = (int*)malloc(batch_size * sizeof(int));

    for (int b = 0; b < batch_size; b++) {
        max_generation_tokens[b] = steps - 1 - num_prompt_tokens[b];
        if (max_generation_tokens[b] < 0)
            max_generation_tokens[b] = 0;
    }
    progress_bar(batch_size, tokens_generated, max_generation_tokens, finished);

    double total_forward_time = 0.0;
    int forward_calls = 0;

    while (active_sequences > 0) {
        int* batch_tokens = (int*)malloc(batch_size * sizeof(int));
        int* batch_positions = (int*)malloc(batch_size * sizeof(int));
        int* batch_indices = (int*)malloc(batch_size * sizeof(int));
        int valid_batch_size = 0;

        // Continuous batching
        for (int b = 0; b < batch_size && valid_batch_size < batch_size; b++) {
            if (!finished[b] && pos[b] + 1 < steps) {
                batch_tokens[valid_batch_size] = current_tokens[b];
                batch_positions[valid_batch_size] = pos[b];
                batch_indices[valid_batch_size] = b;
                valid_batch_size++;
            }
        }

        if (valid_batch_size == 0) {
            free(batch_tokens);
            free(batch_positions);
            free(batch_indices);
            break;
        }

        // Forward pass for the batch with mixed positions
        float* batch_logits = forward(t_d, t_group, batch_tokens, batch_positions, valid_batch_size,
                                      batch_indices, t_d->config.batch_size);

        // Process results for each sequence in the batch
        for (int i = 0; i < valid_batch_size; i++) {
            int b = batch_indices[i];
            int next_token;

            // Advance position
            pos[b]++;

            if (pos[b] < num_prompt_tokens[b]) {
                // Still in prompt phase - force next prompt token
                next_token = prompt_tokens[b][pos[b]];
            } else {
                // Generation phase - sample from logits
                float* seq_logits = batch_logits + i * t_d->config.vocab_size;
                next_token = sample_oss_gpu(sampler_oss, seq_logits);

                // Save output token
                int output_idx = pos[b] - num_prompt_tokens[b];
                if (output_tokens_batch[b]) {
                    output_tokens_batch[b][output_idx] = next_token;
                }
                total_tokens_out++;
                tokens_generated[b]++;
            }

            // Check for termination
            if (next_token == 199999 || next_token == 200002 || pos[b] + 1 >= steps) {
                finished[b] = true;
                active_sequences--;
                if (output_tokens_batch[b]) {
                    int output_idx = pos[b] - num_prompt_tokens[b] + 1;
                    output_tokens_batch[b][output_idx] = -1; // End marker
                }
            }

            current_tokens[b] = next_token;
        }

        clear_lines(batch_size);
        progress_bar(batch_size, tokens_generated, max_generation_tokens, finished);

        free(batch_tokens);
        free(batch_positions);
        free(batch_indices);
    }

    for (int b = 0; b < batch_size; b++) {
        free(prompt_tokens[b]);
    }
    free(prompt_tokens);
    free(num_prompt_tokens);
    free(current_tokens);
    free(pos);
    free(finished);
    free(tokens_generated);
    free(max_generation_tokens);

    return total_tokens_out;
}

long long inference(Transformer* transformer, Tokenizer* tokenizer, Sampler* sampler,
                    Requests* requests) {
    const int N = requests->num_reqs;
    long long total_tokens = 0;

#pragma omp parallel reduction(+ : total_tokens)
    {
        const int dp_rank = omp_get_thread_num();
        if (dp_rank >= g_dp_world_size) {
            fprintf(stderr, "OMP thread %d exceeds dp_world_size %d\n", dp_rank, g_dp_world_size);
            exit(EXIT_FAILURE);
        }

        OssExpertParallelGroup* group = &g_dp_groups[dp_rank];
        t_group = group;
        t_d = g_all_models[dp_rank];

        CHECK_HIP(hipSetDevice(dp_rank));

        // Per-thread sampler clone
        OssSampler* sampler_copy = (OssSampler*)malloc(sizeof(OssSampler));
        memcpy(sampler_copy, sampler, sizeof(OssSampler));

        // Build the list of request indices owned by this DP device
        int my_count = 0;
        for (int i = dp_rank; i < N; i += g_dp_world_size)
            my_count++;
        int* my_idx = (int*)malloc(sizeof(int) * (my_count > 0 ? my_count : 1));
        int w = 0;
        for (int i = dp_rank; i < N; i += g_dp_world_size)
            my_idx[w++] = i;

        const int batch_size = t_d->config.batch_size;

        // Batched on this replica
#pragma omp critical
        {
            printf("🚀 [DP device %d] Batched inference with batch_size = %d (%d reqs)\n", dp_rank,
                   batch_size, my_count);
            fflush(stdout);
        }

        for (int start = 0; start < my_count; start += batch_size) {
            const int cur_bs = ((my_count - start) < batch_size) ? (my_count - start) : batch_size;

            // Allocate batch views
            const char** input_seqs = (const char**)malloc(sizeof(char*) * cur_bs);
            int** out_tok_ptrs = (int**)malloc(sizeof(int*) * cur_bs);

            for (int i = 0; i < cur_bs; ++i) {
                const int req_idx = my_idx[start + i];
                input_seqs[i] = get_str_req_ptr(requests, req_idx);
                out_tok_ptrs[i] = get_tok_gen_ptr(requests, req_idx);
            }

#pragma omp critical
            {
                printf("[DP device %d] 📦 Batch %d/%d (req #%d → #%d)\n", dp_rank,
                       (start / batch_size) + 1, (my_count + batch_size - 1) / batch_size,
                       my_idx[start] + 1, my_idx[start + cur_bs - 1] + 1);
                fflush(stdout);
            }

            total_tokens += generate(transformer, tokenizer, (Sampler*)sampler_copy, input_seqs,
                                     out_tok_ptrs, cur_bs, requests->max_seq_len);

            free(input_seqs);
            free(out_tok_ptrs);
        }

        free(my_idx);
        free(sampler_copy);
    } // omp parallel

    return total_tokens;
}

#endif // GETP_RUN<|MERGE_RESOLUTION|>--- conflicted
+++ resolved
@@ -101,12 +101,8 @@
             exit(EXIT_FAILURE);
         }
 
-<<<<<<< HEAD
-        copy_transformer_to_device(transformer_oss, g_models[g], use_kv16);
-=======
-        copy_transformer_to_device_hybrid(transformer_oss, g_all_models[idx], device_id, dp_rank,
-                                          g_ep_size, ep_rank);
->>>>>>> b3144516
+        copy_transformer_to_device(transformer_oss, g_all_models[idx], device_id, dp_rank,
+                                          g_ep_size, ep_rank, use_kv16);
 
         size_t free_mem, total_mem;
         CHECK_HIP(hipMemGetInfo(&free_mem, &total_mem));
@@ -168,21 +164,11 @@
 void finish(Transformer* transformer, Tokenizer* tokenizer) {
     print_batch_timing_summary();
 
-<<<<<<< HEAD
-    if (g_models) {
-#pragma omp parallel for num_threads(num_gpus) schedule(static)
-        for (int g = 0; g < num_gpus; ++g) {
-            CHECK_HIP(hipSetDevice(g));
-            if (g_models[g]) {
-                free_transformer_on_device(g_models[g]);
-                free(g_models[g]);
-=======
     if (g_dp_groups) {
         for (int dp = 0; dp < g_dp_world_size; ++dp) {
             if (g_dp_groups[dp].shards) {
                 free(g_dp_groups[dp].shards);
                 g_dp_groups[dp].shards = nullptr;
->>>>>>> b3144516
             }
         }
         free(g_dp_groups);
