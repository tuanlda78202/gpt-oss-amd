#define GETP_SKIP_TYPEDEFS
#include "../../include/tokenizer.hpp"
#include "../forward.cpp"
#include "../model.cpp"
#include "../sampler.cpp"
#include "eval.cpp"

#include <cstdio>
#include <cstdlib>
#include <cstring>
#include <omp.h>
#include <stdbool.h>

#ifndef GETP_RUN
#define GETP_RUN

thread_local int dev_id = 0;
thread_local OssTransformerHybrid* t_d = nullptr;

// #define DP 1
// #define PP 1
int DP = atoi(getenv("DP"));
int PP = atoi(getenv("PP"));

static int g_num_devices = 1;
static int g_pp_stages = PP;

static int g_dp_groups = 1;         // how many independent copies (DP world)
static int g_devices_per_group = 1; // = g_pp_stages

static OssTransformerHybrid** g_models = nullptr;

void warm_up(Transformer* transformer, Tokenizer* tokenizer, int batch_size) {
    OssTransformer* transformer_oss = (OssTransformer*)transformer;
    transformer_oss->config.batch_size = batch_size;

    omp_set_max_active_levels(2);

    // Discover GPUs
    CHECK_HIP(hipGetDeviceCount(&g_num_devices));
    if (g_num_devices <= 0) {
        fprintf(stderr, "No HIP devices found.\n");
        exit(EXIT_FAILURE);
    }

<<<<<<< HEAD
    copy_transformer_to_device(transformer_oss, t_d);
=======
    // Decide DP layout
    // If PP is enabled, we treat each PP island as a "device group".
    // Otherwise, each device is one DP group.
    if (g_pp_stages <= 1) {
        g_devices_per_group = 1;
        g_dp_groups = DP;
        if (g_dp_groups > g_num_devices)
            g_dp_groups = g_num_devices;
    } else {
        if (g_num_devices % g_pp_stages != 0) {
            fprintf(stderr, "GPU count (%d) is not divisible by PP (%d).\n", g_num_devices,
                    g_pp_stages);
            exit(EXIT_FAILURE);
        }
        g_devices_per_group = g_pp_stages;
        g_dp_groups = DP;
        if (g_dp_groups > (g_num_devices / g_pp_stages))
            g_dp_groups = (g_num_devices / g_pp_stages);
    }
>>>>>>> 7b19f91a

    printf("\n[DP] devices=%d, pp_stages=%d, dp_groups=%d, devices_per_group=%d\n", g_num_devices,
           g_pp_stages, g_dp_groups, g_devices_per_group);
    omp_set_num_threads(g_dp_groups);

    // Allocate one model replica per DP group (each replica will select its
    // first device as "home" for warmup copy; PP code, if used, will fan-out).
    g_models = (OssTransformerHybrid**)malloc(sizeof(OssTransformerHybrid*) * g_dp_groups);
    if (!g_models) {
        fprintf(stderr, "malloc g_models failed\n");
        exit(EXIT_FAILURE);
    }

    // Build/transfer one replica per DP group
    // Note: we pick a representative device for each group to call
    // copy_transformer_to_device_hybrid. If you have internal PP that spreads within the group,
    // that code will take over later.
#pragma omp parallel for num_threads(DP* PP) schedule(static)
    for (int g = 0; g < g_dp_groups; ++g) {
        int device_base = g * g_devices_per_group; // first device of this DP group
        CHECK_HIP(hipSetDevice(device_base));

        g_models[g] = (OssTransformerHybrid*)malloc(sizeof(OssTransformerHybrid));
        if (!g_models[g]) {
            fprintf(stderr, "malloc model for group %d failed\n", g);
            exit(EXIT_FAILURE);
        }

        // Use the new grouped loader so PP shards land on device_base..device_base+PP-1
        copy_transformer_to_device_hybrid_grouped(transformer_oss, g_models[g], device_base,
                                                  g_devices_per_group);

        size_t free_mem, total_mem;
        CHECK_HIP(hipMemGetInfo(&free_mem, &total_mem));
#pragma omp critical
        {
            printf("\n--- HYBRID WARM-UP COMPLETE (group %d on device %d) ---\n", g, device_base);
            printf("GPU Memory Status: Total %.2f GB, Used %.2f GB, Free %.2f GB\n",
                   total_mem / (1024.0 * 1024.0 * 1024.0),
                   (total_mem - free_mem) / (1024.0 * 1024.0 * 1024.0),
                   free_mem / (1024.0 * 1024.0 * 1024.0));
            printf("-----------------------------------------------\n");
        }
    }
}

void finish(Transformer* transformer, Tokenizer* tokenizer) {
<<<<<<< HEAD
    print_batch_timing_summary();

    free_transformer_on_device(t_d);
    free(t_d);
=======
    if (g_models) {
#pragma omp parallel for schedule(static) num_threads(g_dp_groups)
        for (int g = 0; g < g_dp_groups; ++g) {
            int home_device = g * g_devices_per_group;
            CHECK_HIP(hipSetDevice(home_device));
            if (g_models[g]) {
                free_transformer_on_device_hybrid(g_models[g]);
                free(g_models[g]);
            }
        }
        free(g_models);
        g_models = nullptr;
    }
>>>>>>> 7b19f91a

    size_t free_mem, total_mem;
    CHECK_HIP(hipMemGetInfo(&free_mem, &total_mem));
    size_t used_mem = total_mem - free_mem;
    printf("\n--- HYBRID FINISH COMPLETE ---\n");
    printf("GPU Memory Status:\n");
    printf("  Total: %.2f GB\n", total_mem / (1024.0 * 1024.0 * 1024.0));
    printf("  Used: %.2f GB\n", used_mem / (1024.0 * 1024.0 * 1024.0));
    printf("  Free: %.2f GB\n", free_mem / (1024.0 * 1024.0 * 1024.0));
    printf("-------------------------------\n");
}
void clear_lines(int num_lines) {
    for (int i = 0; i < num_lines; i++) {
        printf("\033[A\033[K");
    }
    fflush(stdout);
}

void progress_bar(int batch_size, int* tokens_generated, int* max_tokens, bool* finished) {
    const char* GREEN = "\033[32m";
    const char* BLUE = "\033[34m";
    const char* YELLOW = "\033[33m";
    const char* RED = "\033[31m";
    const char* RESET = "\033[0m";
    const char* BOLD = "\033[1m";

    for (int i = 0; i < batch_size; i++) {
        if (finished[i]) {
            printf("%s#%-2d %s●●●●●●●●●●●●●●●● %s✓ Done%s\n", BOLD, i + 1, GREEN, GREEN, RESET);
        } else {
            int progress = (max_tokens[i] > 0) ? (tokens_generated[i] * 16 / max_tokens[i]) : 0;
            if (progress > 16)
                progress = 16;

            printf("%s#%-2d %s", BOLD, i + 1, RESET);

            const char* progress_color;
            if (progress <= 4) {
                progress_color = RED;
            } else if (progress <= 8) {
                progress_color = YELLOW;
            } else if (progress <= 12) {
                progress_color = BLUE;
            } else {
                progress_color = GREEN;
            }

            for (int j = 0; j < 16; j++) {
                if (j < progress) {
                    printf("%s●%s", progress_color, RESET);
                } else {
                    printf("○");
                }
            }
            printf(" %s(%d/%d)%s\n", progress_color, tokens_generated[i], max_tokens[i], RESET);
        }
    }
    fflush(stdout);
}

long long generate(Transformer* transformer, Tokenizer* tokenizer, Sampler* sampler,
                   const char** input_seqs, int** output_tokens_batch, int batch_size, int steps) {
    OssSampler* sampler_oss = (OssSampler*)sampler;
    long long total_tokens_out = 0;

    // Encode all prompts in the batch
    int** prompt_tokens = (int**)malloc(batch_size * sizeof(int*));
    int* num_prompt_tokens = (int*)malloc(batch_size * sizeof(int));
    int max_prompt_len = 0;

    for (int b = 0; b < batch_size; b++) {
        const char* input_seq = input_seqs[b] ? input_seqs[b] : "";
        prompt_tokens[b] = (int*)malloc((strlen(input_seq) + 3) * sizeof(int));
        encode(tokenizer, input_seq, -1, -1, prompt_tokens[b], &num_prompt_tokens[b],
               t_d->config.initial_context_length);
        if (num_prompt_tokens[b] < 1) {
            fprintf(stderr, "Error: expected at least 1 prompt token for batch element %d\n", b);
            exit(EXIT_FAILURE);
        }
        max_prompt_len =
            (num_prompt_tokens[b] > max_prompt_len) ? num_prompt_tokens[b] : max_prompt_len;
    }

    // Batch processing variables
    int* current_tokens = (int*)malloc(batch_size * sizeof(int)); // Current token for each sequence
    int* pos = (int*)malloc(batch_size * sizeof(int));            // Position for each sequence
    bool* finished = (bool*)malloc(batch_size * sizeof(bool)); // Whether each sequence is finished
    int active_sequences = batch_size;

    // Initialize batch state
    for (int b = 0; b < batch_size; b++) {
        current_tokens[b] = prompt_tokens[b][0];
        pos[b] = 0;
        finished[b] = false;
    }

    for (int b = 0; b < batch_size; b++) {
        printf("#%d: ", b + 1);
        const char* first_piece = decode_piece(tokenizer, 200006, current_tokens[b]);
        safe_printf(first_piece);
        printf(" | ");
    }
    printf("\n");
    fflush(stdout);

    // Main generation loop
    int* tokens_generated = (int*)calloc(batch_size, sizeof(int));
    int* max_generation_tokens = (int*)malloc(batch_size * sizeof(int));

    for (int b = 0; b < batch_size; b++) {
        max_generation_tokens[b] = steps - 1 - num_prompt_tokens[b];
        if (max_generation_tokens[b] < 0)
            max_generation_tokens[b] = 0;
    }
    progress_bar(batch_size, tokens_generated, max_generation_tokens, finished);

    double total_forward_time = 0.0;
    int forward_calls = 0;

    while (active_sequences > 0) {
        int* batch_tokens = (int*)malloc(batch_size * sizeof(int));
        int* batch_positions = (int*)malloc(batch_size * sizeof(int));
        int* batch_indices = (int*)malloc(batch_size * sizeof(int));
        int valid_batch_size = 0;

        // Continuous batching
        for (int b = 0; b < batch_size && valid_batch_size < batch_size; b++) {
            if (!finished[b] && pos[b] + 1 < steps) {
                batch_tokens[valid_batch_size] = current_tokens[b];
                batch_positions[valid_batch_size] = pos[b];
                batch_indices[valid_batch_size] = b;
                valid_batch_size++;
            }
        }

        if (valid_batch_size == 0) {
            free(batch_tokens);
            free(batch_positions);
            free(batch_indices);
            break;
        }

        // Forward pass for the batch with mixed positions

        float* batch_logits = forward(t_d, batch_tokens, batch_positions, valid_batch_size,
                                      batch_indices, t_d->config.batch_size);

        // Process results for each sequence in the batch
        for (int i = 0; i < valid_batch_size; i++) {
            int b = batch_indices[i];
            int next_token;

            // Advance position
            pos[b]++;

            if (pos[b] < num_prompt_tokens[b]) {
                // Still in prompt phase - force next prompt token
                next_token = prompt_tokens[b][pos[b]];
            } else {
                // Generation phase - sample from logits
                float* seq_logits = batch_logits + i * t_d->config.vocab_size;
                next_token = sample_oss_gpu(sampler_oss, seq_logits);

                // Save output token
                int output_idx = pos[b] - num_prompt_tokens[b];
                if (output_tokens_batch[b]) {
                    output_tokens_batch[b][output_idx] = next_token;
                }
                total_tokens_out++;
                tokens_generated[b]++;
            }

            // Check for termination
            if (next_token == 199999 || next_token == 200002 || pos[b] + 1 >= steps) {
                finished[b] = true;
                active_sequences--;
                if (output_tokens_batch[b]) {
                    int output_idx = pos[b] - num_prompt_tokens[b] + 1;
                    output_tokens_batch[b][output_idx] = -1; // End marker
                }
            }

            current_tokens[b] = next_token;
        }

        clear_lines(batch_size);
        progress_bar(batch_size, tokens_generated, max_generation_tokens, finished);

        free(batch_tokens);
        free(batch_positions);
        free(batch_indices);
    }

    for (int b = 0; b < batch_size; b++) {
        free(prompt_tokens[b]);
    }
    free(prompt_tokens);
    free(num_prompt_tokens);
    free(current_tokens);
    free(pos);
    free(finished);
    free(tokens_generated);
    free(max_generation_tokens);

    return total_tokens_out;
}

long long inference(Transformer* transformer, Tokenizer* tokenizer, Sampler* sampler,
                    Requests* requests) {
    const int N = requests->num_reqs;
    long long total_tokens = 0;

#pragma omp parallel reduction(+ : total_tokens)
    {
        const int tid = omp_get_thread_num();
        const int group = tid; // one OMP thread per DP group
        const int home = group * g_devices_per_group;

        // Bind to group's home device and replica
        CHECK_HIP(hipSetDevice(home));
        dev_id = group;
        t_d = g_models[group];

        // Per-thread sampler clone
        OssSampler* sampler_copy = (OssSampler*)malloc(sizeof(OssSampler));
        memcpy(sampler_copy, sampler, sizeof(OssSampler));

        // Build the list of request indices owned by this DP group: i % g_dp_groups == group
        int my_count = 0;
        for (int i = group; i < N; i += g_dp_groups)
            my_count++;
        int* my_idx = (int*)malloc(sizeof(int) * (my_count > 0 ? my_count : 1));
        int w = 0;
        for (int i = group; i < N; i += g_dp_groups)
            my_idx[w++] = i;

        const int batch_size = t_d->config.batch_size;

        // Batched on this replica
#pragma omp critical
        {
            printf("🚀 [DP group %d] Batched inference with batch_size = %d (%d reqs)\n", group,
                   batch_size, my_count);
            fflush(stdout);
        }

        for (int start = 0; start < my_count; start += batch_size) {
            const int cur_bs = ((my_count - start) < batch_size) ? (my_count - start) : batch_size;

            // Allocate batch views
            const char** input_seqs = (const char**)malloc(sizeof(char*) * cur_bs);
            int** out_tok_ptrs = (int**)malloc(sizeof(int*) * cur_bs);

            for (int i = 0; i < cur_bs; ++i) {
                const int req_idx = my_idx[start + i];
                input_seqs[i] = get_str_req_ptr(requests, req_idx);
                out_tok_ptrs[i] = get_tok_gen_ptr(requests, req_idx);
            }

#pragma omp critical
            {
                printf("[DP group %d] 📦 Batch %d/%d (req #%d → #%d)\n", group,
                       (start / batch_size) + 1, (my_count + batch_size - 1) / batch_size,
                       my_idx[start] + 1, my_idx[start + cur_bs - 1] + 1);
                fflush(stdout);
            }

            total_tokens += generate(transformer, tokenizer, (Sampler*)sampler_copy, input_seqs,
                                     out_tok_ptrs, cur_bs, requests->max_seq_len);

            free(input_seqs);
            free(out_tok_ptrs);
        }

        free(my_idx);
        free(sampler_copy);
    } // omp parallel

    return total_tokens;
}

#endif // GETP_RUN<|MERGE_RESOLUTION|>--- conflicted
+++ resolved
@@ -43,9 +43,6 @@
         exit(EXIT_FAILURE);
     }
 
-<<<<<<< HEAD
-    copy_transformer_to_device(transformer_oss, t_d);
-=======
     // Decide DP layout
     // If PP is enabled, we treat each PP island as a "device group".
     // Otherwise, each device is one DP group.
@@ -65,7 +62,6 @@
         if (g_dp_groups > (g_num_devices / g_pp_stages))
             g_dp_groups = (g_num_devices / g_pp_stages);
     }
->>>>>>> 7b19f91a
 
     printf("\n[DP] devices=%d, pp_stages=%d, dp_groups=%d, devices_per_group=%d\n", g_num_devices,
            g_pp_stages, g_dp_groups, g_devices_per_group);
@@ -113,12 +109,7 @@
 }
 
 void finish(Transformer* transformer, Tokenizer* tokenizer) {
-<<<<<<< HEAD
-    print_batch_timing_summary();
-
-    free_transformer_on_device(t_d);
-    free(t_d);
-=======
+    // print_batch_timing_summary();
     if (g_models) {
 #pragma omp parallel for schedule(static) num_threads(g_dp_groups)
         for (int g = 0; g < g_dp_groups; ++g) {
@@ -132,7 +123,6 @@
         free(g_models);
         g_models = nullptr;
     }
->>>>>>> 7b19f91a
 
     size_t free_mem, total_mem;
     CHECK_HIP(hipMemGetInfo(&free_mem, &total_mem));
