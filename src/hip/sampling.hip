--- conflicted
+++ resolved
@@ -125,10 +125,6 @@
     CHECK_HIP(hipGetLastError());
 }
 
-<<<<<<< HEAD
-void sample_multinomial(float* logits, int vocab_size, float temperature, unsigned long long seed,
-                        int* result_d) {
-=======
 void sample_argmax_batched(const float* logits, int vocab_size,
                            const int* rows_d, int batch,
                            int* results_d, hipStream_t stream) {
@@ -141,7 +137,6 @@
 
 void sample_multinomial(float* logits, int vocab_size, float temperature,
                                    unsigned long long seed, int* result_d) {
->>>>>>> 4cc3f5e5
     if (temperature != 1.0f) {
         dim3 temp_block(256);
         dim3 temp_grid((vocab_size + 255) / 256);
