--- conflicted
+++ resolved
@@ -2,9 +2,7 @@
 #include <hip/hip_runtime.h>
 #include <hip/hip_fp16.h>
 
-<<<<<<< HEAD
-// ! Single
-=======
+
 // 64-wide wave reduce
 __device__ __forceinline__ float warp_reduce_sum_64(float v) {
 #pragma unroll
@@ -17,7 +15,6 @@
 #define K_UNROLL 4
 #endif
 
->>>>>>> 12fb4b1c
 template <int RB /* rows per block */>
 __global__ void matvec_warp_splitk_vec4_u(const __half* __restrict__ A_half,
                                           const float* __restrict__ B, float* __restrict__ C,
