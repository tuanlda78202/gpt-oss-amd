--- conflicted
+++ resolved
@@ -197,20 +197,12 @@
 // ! Hybrid Precision Transformer
 typedef struct {
     OssConfig config;
-<<<<<<< HEAD
     OssTransformerWeightsBFloat16 weights; // BF16 weights for memory efficiency
-    OssRunState state;                     // FP32 activations for numerical stability
-    int fd;                                // file descriptor for memory mapping
-    float* data;                           // memory mapped data pointer
-    ssize_t file_size;                     // size of the checkpoint file in bytes
-=======
-    OssTransformerWeightsHalf weights; // FP16 weights for memory efficiency
     OssRunState state;                 // FP32 activations for numerical stability
     int fd;                            // file descriptor for memory mapping
     float* data;                       // memory mapped data pointer
     ssize_t file_size;                 // size of the checkpoint file in bytes
     PPManager* pp;
->>>>>>> 7b19f91a
 } OssTransformerHybrid;
 
 void copy_large_tensor_streaming(__hip_bfloat16** d_ptr, float* h_ptr, size_t total_size,
