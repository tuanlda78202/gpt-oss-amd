--- conflicted
+++ resolved
@@ -201,20 +201,7 @@
 // ! Hybrid Precision Transformer
 typedef struct {
     OssConfig config;
-<<<<<<< HEAD
-    OssTransformerWeightsBFloat16 weights; // BF16 weights for memory efficiency
-    OssRunState state;                     // FP32 activations for numerical stability
-    int fd;                                // file descriptor for memory mapping
-    float* data;                           // memory mapped data pointer
-    ssize_t file_size;                     // size of the checkpoint file in bytes
-} OssTransformerHybrid;
-
-void copy_large_tensor_streaming(__hip_bfloat16** d_ptr, float* h_ptr, size_t total_size,
-                                 const char* tensor_name);
-void copy_transformer_to_device(OssTransformer* t_h, OssTransformerHybrid* t_d, int use_kv16);
-void free_transformer_on_device(OssTransformerHybrid* t_d);
-=======
-    OssTransformerWeightsHalf weights; // FP16 weights for memory efficiency
+    OssTransformerWeightsBFloat16 weights; // FP16 weights for memory efficiency
     OssRunState state;                 // FP32 activations for numerical stability
     int fd;                            // file descriptor for memory mapping
     float* data;                       // memory mapped data pointer
@@ -254,9 +241,7 @@
     int primary_shard_index; // index within shards corresponding to primary device (-1 if none)
 } OssExpertParallelGroup;
 
-void copy_large_tensor_streaming(__half** d_ptr, float* h_ptr, size_t total_size,
+void copy_large_tensor_streaming(__hip_bfloat16** d_ptr, float* h_ptr, size_t total_size,
                                  const char* tensor_name);
-void copy_transformer_to_device_hybrid(OssTransformer* t_h, OssTransformerHybrid* t_d,
-                                       int device_id, int dp_rank, int ep_size, int ep_rank);
-void free_transformer_on_device_hybrid(OssTransformerHybrid* t_d);
->>>>>>> b3144516
+void copy_transformer_to_device(OssTransformer* t_h, OssTransformerHybrid* t_d, int use_kv16);
+void free_transformer_on_device(OssTransformerHybrid* t_d);